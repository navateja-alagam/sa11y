--- conflicted
+++ resolved
@@ -40,21 +40,12 @@
     },
     "devDependencies": {
         "@rollup/plugin-commonjs": "23.0.7",
-<<<<<<< HEAD
-        "@rollup/plugin-node-resolve": "15.0.1",
+        "@rollup/plugin-node-resolve": "15.0.2",
         "@rollup/plugin-replace": "5.0.2",
         "@sa11y/common": "4.0.0-alpha.0",
         "@sa11y/test-utils": "4.0.0-alpha.0",
         "rollup": "3.7.4",
-        "rollup-plugin-polyfill-node": "0.11.0",
-=======
-        "@rollup/plugin-node-resolve": "15.0.2",
-        "@rollup/plugin-replace": "5.0.2",
-        "@sa11y/common": "4.0.0-alpha.0",
-        "@sa11y/test-utils": "4.0.0-alpha.0",
-        "rollup": "2.79.1",
         "rollup-plugin-polyfill-node": "0.12.0",
->>>>>>> 5f7cefeb
         "rollup-plugin-progress": "1.1.2",
         "rollup-plugin-sizes": "1.0.5",
         "rollup-plugin-terser": "7.0.2",
